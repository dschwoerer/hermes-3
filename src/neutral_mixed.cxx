
#include <bout/constants.hxx>
#include <bout/derivs.hxx>
#include <bout/difops.hxx>
#include <bout/fv_ops.hxx>
#include <bout/output_bout_types.hxx>

#include "../include/div_ops.hxx"
#include "../include/hermes_build_config.hxx"
#include "../include/neutral_mixed.hxx"

using bout::globals::mesh;

using ParLimiter = FV::Upwind;

NeutralMixed::NeutralMixed(const std::string& name, Options& alloptions, Solver* solver)
    : name(name) {
  AUTO_TRACE();

  // Normalisations
  const Options& units = alloptions["units"];
  const BoutReal meters = units["meters"];
  const BoutReal seconds = units["seconds"];
  const BoutReal Nnorm = units["inv_meters_cubed"];
  const BoutReal Tnorm = units["eV"];
  const BoutReal Omega_ci = 1. / units["seconds"].as<BoutReal>();

  // Need to take derivatives in X for cross-field diffusion terms
  ASSERT0(mesh->xstart > 0);

  auto& options = alloptions[name];

  // Evolving variables e.g name is "h" or "h+"
  solver->add(Nn, std::string("N") + name);
  solver->add(Pn, std::string("P") + name);

  evolve_momentum = options["evolve_momentum"]
                        .doc("Evolve parallel neutral momentum?")
                        .withDefault<bool>(true);

  if (evolve_momentum) {
    solver->add(NVn, std::string("NV") + name);
  } else {
    output_warn.write(
        "WARNING: Not evolving neutral parallel momentum. NVn and Vn set to zero\n");
    NVn = 0.0;
    Vn = 0.0;
  }

  sheath_ydown = options["sheath_ydown"]
                     .doc("Enable wall boundary conditions at ydown")
                     .withDefault<bool>(true);

  sheath_yup = options["sheath_yup"]
                   .doc("Enable wall boundary conditions at yup")
                   .withDefault<bool>(true);

  nn_floor = options["nn_floor"]
                 .doc("A minimum density used when dividing NVn by Nn. "
                      "Normalised units.")
                 .withDefault(1e-8);

  pn_floor = nn_floor * (1./get<BoutReal>(alloptions["units"]["eV"]));

  precondition = options["precondition"]
                     .doc("Enable preconditioning in neutral model?")
                     .withDefault<bool>(true);

  lax_flux = options["lax_flux"]
                     .doc("Enable stabilising lax flux?")
                     .withDefault<bool>(true);

  flux_limit =
      options["flux_limit"]
          .doc("Limit diffusive fluxes to fraction of thermal speed. <0 means off.")
          .withDefault(0.2);

  diffusion_limit = options["diffusion_limit"]
                        .doc("Upper limit on diffusion coefficient [m^2/s]. <0 means off")
                        .withDefault(-1.0)
                    / (meters * meters / seconds); // Normalise

  neutral_viscosity = options["neutral_viscosity"]
                          .doc("Include neutral gas viscosity?")
                          .withDefault<bool>(true);

  neutral_conduction = options["neutral_conduction"]
                          .doc("Include neutral gas heat conduction?")
                          .withDefault<bool>(true);

  if (precondition) {
    inv = std::unique_ptr<Laplacian>(Laplacian::create(&options["precon_laplace"]));

    inv->setInnerBoundaryFlags(INVERT_DC_GRAD | INVERT_AC_GRAD);
    inv->setOuterBoundaryFlags(INVERT_DC_GRAD | INVERT_AC_GRAD);

    inv->setCoefA(1.0);
  }

  // Optionally output time derivatives
  output_ddt =
      options["output_ddt"].doc("Save derivatives to output?").withDefault<bool>(false);

  diagnose =
      options["diagnose"].doc("Save additional diagnostics?").withDefault<bool>(false);

  AA = options["AA"].doc("Particle atomic mass. Proton = 1").withDefault(1.0);

  // Try to read the density source from the mesh
  // Units of particles per cubic meter per second
  density_source = 0.0;
  mesh->get(density_source, std::string("N") + name + "_src");
  // Allow the user to override the source
  density_source =
      alloptions[std::string("N") + name]["source"]
          .doc("Source term in ddt(N" + name + std::string("). Units [m^-3/s]"))
          .withDefault(density_source)
      / (Nnorm * Omega_ci);

  // Try to read the pressure source from the mesh
  // Units of Pascals per second
  pressure_source = 0.0;
  mesh->get(pressure_source, std::string("P") + name + "_src");
  // Allow the user to override the source
  pressure_source = alloptions[std::string("P") + name]["source"]
                        .doc(std::string("Source term in ddt(P") + name
                             + std::string("). Units [N/m^2/s]"))
                        .withDefault(pressure_source)
                    / (SI::qe * Nnorm * Tnorm * Omega_ci);

  // Set boundary condition defaults: Neumann for all but the diffusivity.
  // The dirichlet on diffusivity ensures no radial flux.
  // NV and V are ignored as they are hardcoded in the parallel BC code.
  alloptions[std::string("Dnn") + name]["bndry_all"] =
      alloptions[std::string("Dnn") + name]["bndry_all"].withDefault("dirichlet");
  alloptions[std::string("T") + name]["bndry_all"] =
      alloptions[std::string("T") + name]["bndry_all"].withDefault("neumann");
  alloptions[std::string("P") + name]["bndry_all"] =
      alloptions[std::string("P") + name]["bndry_all"].withDefault("neumann");
  alloptions[std::string("N") + name]["bndry_all"] =
      alloptions[std::string("N") + name]["bndry_all"].withDefault("neumann");

  // Pick up BCs from input file
  Dnn.setBoundary(std::string("Dnn") + name);
  Tn.setBoundary(std::string("T") + name);
  Pn.setBoundary(std::string("P") + name);
  Nn.setBoundary(std::string("N") + name);

  // All floored versions of variables get the same boundary as the original
  Tnlim.setBoundary(std::string("T") + name);
  Pnlim.setBoundary(std::string("P") + name);
  logPnlim.setBoundary(std::string("P") + name);
  Nnlim.setBoundary(std::string("N") + name);

  // Product of Dnn and another parameter has same BC as Dnn - see eqns to see why this is
  // necessary
  DnnNn.setBoundary(std::string("Dnn") + name);
  DnnPn.setBoundary(std::string("Dnn") + name);
  DnnNVn.setBoundary(std::string("Dnn") + name);
}

void NeutralMixed::transform(Options& state) {
  AUTO_TRACE();

  mesh->communicate(Nn, Pn, NVn);

  Nn.clearParallelSlices();
  Pn.clearParallelSlices();
  NVn.clearParallelSlices();

  Nn = floor(Nn, 0.0);
  Pn = floor(Pn, 0.0);

  // Nnlim Used where division by neutral density is needed
  Nnlim = floor(Nn, nn_floor);
  Tn = Pn / Nnlim;
  Tn.applyBoundary();

  Vn = NVn / (AA * Nnlim);
  Vnlim = Vn;

  Vn.applyBoundary("neumann");
  Vnlim.applyBoundary("neumann");

  Pnlim = floor(Pn, pn_floor);
  Pnlim.applyBoundary();

  /////////////////////////////////////////////////////
  // Parallel boundary conditions
  TRACE("Neutral boundary conditions");

  if (sheath_ydown) {
    for (RangeIterator r = mesh->iterateBndryLowerY(); !r.isDone(); r++) {
      for (int jz = 0; jz < mesh->LocalNz; jz++) {
        // Free boundary (constant gradient) density
        BoutReal nnwall =
            0.5 * (3. * Nn(r.ind, mesh->ystart, jz) - Nn(r.ind, mesh->ystart + 1, jz));
        if (nnwall < 0.0)
          nnwall = 0.0;

        BoutReal tnwall = Tn(r.ind, mesh->ystart, jz);

        Nn(r.ind, mesh->ystart - 1, jz) = 2 * nnwall - Nn(r.ind, mesh->ystart, jz);

        // Zero gradient temperature, heat flux added later
        Tn(r.ind, mesh->ystart - 1, jz) = tnwall;

        // Set pressure consistent at the boundary
        // Pn(r.ind, mesh->ystart - 1, jz) =
        //     2. * nnwall * tnwall - Pn(r.ind, mesh->ystart, jz);

        // Zero-gradient pressure
        Pn(r.ind, mesh->ystart - 1, jz) = Pn(r.ind, mesh->ystart, jz);
        Pnlim(r.ind, mesh->ystart - 1, jz) = Pnlim(r.ind, mesh->ystart, jz);

        // No flow into wall
        Vn(r.ind, mesh->ystart - 1, jz) = -Vn(r.ind, mesh->ystart, jz);
        Vnlim(r.ind, mesh->ystart - 1, jz) = -Vnlim(r.ind, mesh->ystart, jz);
        NVn(r.ind, mesh->ystart - 1, jz) = -NVn(r.ind, mesh->ystart, jz);
      }
    }
  }

  if (sheath_yup) {
    for (RangeIterator r = mesh->iterateBndryUpperY(); !r.isDone(); r++) {
      for (int jz = 0; jz < mesh->LocalNz; jz++) {
        // Free boundary (constant gradient) density
        BoutReal nnwall =
            0.5 * (3. * Nn(r.ind, mesh->yend, jz) - Nn(r.ind, mesh->yend - 1, jz));
        if (nnwall < 0.0)
          nnwall = 0.0;

        BoutReal tnwall = Tn(r.ind, mesh->yend, jz);

        Nn(r.ind, mesh->yend + 1, jz) = 2 * nnwall - Nn(r.ind, mesh->yend, jz);

        // Zero gradient temperature, heat flux added later
        Tn(r.ind, mesh->yend + 1, jz) = tnwall;

        // Zero-gradient pressure
        Pn(r.ind, mesh->yend + 1, jz) = Pn(r.ind, mesh->yend, jz);
        Pnlim(r.ind, mesh->yend + 1, jz) = Pnlim(r.ind, mesh->yend, jz);

        // No flow into wall
        Vn(r.ind, mesh->yend + 1, jz) = -Vn(r.ind, mesh->yend, jz);
        Vnlim(r.ind, mesh->yend + 1, jz) = -Vnlim(r.ind, mesh->yend, jz);
        NVn(r.ind, mesh->yend + 1, jz) = -NVn(r.ind, mesh->yend, jz);
      }
    }
  }

  // Set values in the state
  auto& localstate = state["species"][name];
  set(localstate["density"], Nn);
  set(localstate["AA"], AA); // Atomic mass
  set(localstate["pressure"], Pn);
  set(localstate["momentum"], NVn);
  set(localstate["velocity"], Vn);
  set(localstate["temperature"], Tn);
}

void NeutralMixed::finally(const Options& state) {
  AUTO_TRACE();
  auto& localstate = state["species"][name];

  // Logarithms used to calculate perpendicular velocity
  // V_perp = -Dnn * ( Grad_perp(Nn)/Nn + Grad_perp(Tn)/Tn )
  //
  // Grad(Pn) / Pn = Grad(Tn)/Tn + Grad(Nn)/Nn
  //               = Grad(logTn + logNn)
  // Field3D logNn = log(Nn);
  // Field3D logTn = log(Tn);

  logPnlim = log(Pnlim);
  logPnlim.applyBoundary();

  ///////////////////////////////////////////////////////
  // Calculate cross-field diffusion from collision frequency
  //
  //
  BoutReal neutral_lmax =
      0.1 / get<BoutReal>(state["units"]["meters"]); // Normalised length

  Field3D Rnn =
    sqrt(floor(Tn, 1e-5) / AA) / neutral_lmax; // Neutral-neutral collisions [normalised frequency]

  if (localstate.isSet("collision_frequency")) {
    // Dnn = Vth^2 / sigma
    Dnn = (Tn / AA) / (get<Field3D>(localstate["collision_frequency"]) + Rnn);
  } else {
    Dnn = (Tn / AA) / Rnn;
  }

  if (flux_limit > 0.0) {
    // Apply flux limit to diffusion,
    // using the local thermal speed and pressure gradient magnitude
    Field3D Dmax = flux_limit * sqrt(Tn / AA) / (abs(Grad(logPnlim)) + 1. / neutral_lmax);
    BOUT_FOR(i, Dmax.getRegion("RGN_NOBNDRY")) { Dnn[i] = BOUTMIN(Dnn[i], Dmax[i]); }
  }

  if (diffusion_limit > 0.0) {
    // Impose an upper limit on the diffusion coefficient
    BOUT_FOR(i, Dnn.getRegion("RGN_NOBNDRY")) {
      Dnn[i] = BOUTMIN(Dnn[i], diffusion_limit);
    }
  }

  mesh->communicate(Dnn);
  Dnn.clearParallelSlices();
  Dnn.applyBoundary();

  // Neutral diffusion parameters have the same boundary condition as Dnn
  DnnNn = Dnn * Nnlim;
  DnnPn = Dnn * Pnlim;
  DnnNVn = Dnn * NVn;

  DnnPn.applyBoundary();
  DnnNn.applyBoundary();
  DnnNVn.applyBoundary();

  if (sheath_ydown) {
    for (RangeIterator r = mesh->iterateBndryLowerY(); !r.isDone(); r++) {
      for (int jz = 0; jz < mesh->LocalNz; jz++) {
        Dnn(r.ind, mesh->ystart - 1, jz) = -Dnn(r.ind, mesh->ystart, jz);
        DnnNn(r.ind, mesh->ystart - 1, jz) = -DnnNn(r.ind, mesh->ystart, jz);
        DnnPn(r.ind, mesh->ystart - 1, jz) = -DnnPn(r.ind, mesh->ystart, jz);
        DnnNVn(r.ind, mesh->ystart - 1, jz) = -DnnNVn(r.ind, mesh->ystart, jz);
      }
    }
  }

  if (sheath_yup) {
    for (RangeIterator r = mesh->iterateBndryUpperY(); !r.isDone(); r++) {
      for (int jz = 0; jz < mesh->LocalNz; jz++) {
        Dnn(r.ind, mesh->yend + 1, jz) = -Dnn(r.ind, mesh->yend, jz);
        DnnNn(r.ind, mesh->yend + 1, jz) = -DnnNn(r.ind, mesh->yend, jz);
        DnnPn(r.ind, mesh->yend + 1, jz) = -DnnPn(r.ind, mesh->yend, jz);
        DnnNVn(r.ind, mesh->yend + 1, jz) = -DnnNVn(r.ind, mesh->yend, jz);
      }
    }
  }

  // Sound speed appearing in Lax flux for advection terms
  sound_speed = 0;
  if (lax_flux) {
    sound_speed = sqrt(Tn * (5. / 3) / AA);
  }

  /////////////////////////////////////////////////////
  // Neutral density
  TRACE("Neutral density");
<<<<<<< HEAD

  perp_nn_adv_src = Div_a_Grad_perp_flows(DnnNn, logPnlim,
                                   particle_flow_xlow,
                                   particle_flow_ylow); // Perpendicular advection

  par_nn_adv_src = FV::Div_par_mod<ParLimiter>(Nn, Vn, sound_speed); // Parallel advection

  ddt(Nn) =
    - par_nn_adv_src
    + perp_nn_adv_src
    ;
=======
  ddt(Nn) = -FV::Div_par_mod<hermes::Limiter>(Nn, Vn, sound_speed, particle_flow_ylow) // Advection
            + FV::Div_a_Grad_perp(DnnNn, logPnlim) // Perpendicular diffusion
      ;
>>>>>>> 88aa8c6c

  Sn = density_source; // Save for possible output
  if (localstate.isSet("density_source")) {
    Sn += get<Field3D>(localstate["density_source"]);
  }
  ddt(Nn) += Sn; // Always add density_source

  if (evolve_momentum) {

    /////////////////////////////////////////////////////
    // Neutral momentum
    TRACE("Neutral momentum");

    ddt(NVn) =
        -AA * FV::Div_par_fvv<ParLimiter>(Nnlim, Vn, sound_speed) // Momentum flow
        - Grad_par(Pn) // Pressure gradient
      + Div_a_Grad_perp_flows(DnnNVn, logPnlim,
                                     momentum_flow_xlow,
                                     momentum_flow_ylow) // Perpendicular advection
      ;

    if (neutral_viscosity) {
      // NOTE: The following viscosity terms are not (yet) balanced
      //       by a viscous heating term

      // Relationship between heat conduction and viscosity for neutral
      // gas Chapman, Cowling "The Mathematical Theory of Non-Uniform
      // Gases", CUP 1952 Ferziger, Kaper "Mathematical Theory of
      // Transport Processes in Gases", 1972
      // eta_n = (2. / 5) * kappa_n;
      //

      ddt(NVn) +=
          AA * FV::Div_a_Grad_perp((2. / 5) * DnnNn, Vn)      // Perpendicular viscosity
          + AA * FV::Div_par_K_Grad_par((2. / 5) * DnnNn, Vn) // Parallel viscosity
          ;
    }

    if (localstate.isSet("momentum_source")) {
      Snv = get<Field3D>(localstate["momentum_source"]);
      ddt(NVn) += Snv;
    }

  } else {
    ddt(NVn) = 0;
    Snv = 0;
  }

  /////////////////////////////////////////////////////
  // Neutral pressure
  TRACE("Neutral pressure");

<<<<<<< HEAD
  ddt(Pn) = - FV::Div_par_mod<ParLimiter>(Pn, Vn, sound_speed) // Parallel advection
            - (2. / 3) * Pn * Div_par(Vn)                      // Compression
    + Div_a_Grad_perp_flows(DnnPn, logPnlim,
                                   energy_flow_xlow, energy_flow_ylow) // Perpendicular advection
     ;

  // The factor here is 5/2 as we're advecting internal energy and pressure.
  energy_flow_xlow *= 5/2; 
  energy_flow_ylow *= 5/2;

  if (neutral_conduction) {
    ddt(Pn) += Div_a_Grad_perp_flows(DnnNn, Tn,
                        conduction_flow_xlow, conduction_flow_ylow)    // Perpendicular conduction
      + FV::Div_par_K_Grad_par(DnnNn, Tn)        // Parallel conduction
=======
  ddt(Pn) = -FV::Div_par_mod<hermes::Limiter>(Pn, Vn, sound_speed, energy_flow_ylow) // Advection
            - (2. / 3) * Pn * Div_par(Vn)                          // Compression
            + FV::Div_a_Grad_perp(DnnPn, logPnlim) // Perpendicular diffusion
            + FV::Div_a_Grad_perp(DnnNn, Tn)       // Conduction
            + FV::Div_par_K_Grad_par(DnnNn, Tn)    // Parallel conduction
>>>>>>> 88aa8c6c
      ;
  }

<<<<<<< HEAD
  // The factor here is likely 3/2 as this is pure energy flow, but needs checking.
  conduction_flow_xlow *= 3/2;
  conduction_flow_ylow *= 3/2;
  
=======
  energy_flow_ylow *= 5./2;

>>>>>>> 88aa8c6c
  Sp = pressure_source;
  if (localstate.isSet("energy_source")) {
    Sp += (2. / 3) * get<Field3D>(localstate["energy_source"]);
  }
  ddt(Pn) += Sp;

  BOUT_FOR(i, Pn.getRegion("RGN_ALL")) {
    if ((Pn[i] < pn_floor * 1e-2) && (ddt(Pn)[i] < 0.0)) {
      ddt(Pn)[i] = 0.0;
    }
    if ((Nn[i] < nn_floor * 1e-2) && (ddt(Nn)[i] < 0.0)) {
      ddt(Nn)[i] = 0.0;
    }
  }

  // Scale time derivatives
  if (state.isSet("scale_timederivs")) {
    Field3D scale_timederivs = get<Field3D>(state["scale_timederivs"]);
    ddt(Nn) *= scale_timederivs;
    ddt(Pn) *= scale_timederivs;
    ddt(NVn) *= scale_timederivs;
  }

#if CHECKLEVEL >= 1
  for (auto& i : Nn.getRegion("RGN_NOBNDRY")) {
    if (!std::isfinite(ddt(Nn)[i])) {
      throw BoutException("ddt(N{}) non-finite at {}\n", name, i);
    }
    if (!std::isfinite(ddt(Pn)[i])) {
      throw BoutException("ddt(P{}) non-finite at {}\n", name, i);
    }
    if (!std::isfinite(ddt(NVn)[i])) {
      throw BoutException("ddt(NV{}) non-finite at {}\n", name, i);
    }
  }
#endif
}

void NeutralMixed::outputVars(Options& state) {
  // Normalisations
  auto Nnorm = get<BoutReal>(state["Nnorm"]);
  auto Tnorm = get<BoutReal>(state["Tnorm"]);
  auto Omega_ci = get<BoutReal>(state["Omega_ci"]);
  auto Cs0 = get<BoutReal>(state["Cs0"]);
  auto rho_s0 = get<BoutReal>(state["rho_s0"]);
  const BoutReal Pnorm = SI::qe * Tnorm * Nnorm;

  state[std::string("N") + name].setAttributes({{"time_dimension", "t"},
                                                {"units", "m^-3"},
                                                {"conversion", Nnorm},
                                                {"standard_name", "density"},
                                                {"long_name", name + " number density"},
                                                {"species", name},
                                                {"source", "neutral_mixed"}});

  state[std::string("P") + name].setAttributes({{"time_dimension", "t"},
                                                {"units", "Pa"},
                                                {"conversion", Pnorm},
                                                {"standard_name", "pressure"},
                                                {"long_name", name + " pressure"},
                                                {"species", name},
                                                {"source", "neutral_mixed"}});

  state[std::string("NV") + name].setAttributes(
      {{"time_dimension", "t"},
       {"units", "kg / m^2 / s"},
       {"conversion", SI::Mp * Nnorm * Cs0},
       {"standard_name", "momentum"},
       {"long_name", name + " parallel momentum"},
       {"species", name},
       {"source", "neutral_mixed"}});

  if (output_ddt) {
    set_with_attrs(
        state[std::string("ddt(N") + name + std::string(")")], ddt(Nn),
        {{"time_dimension", "t"},
         {"units", "m^-3 s^-1"},
         {"conversion", Nnorm * Omega_ci},
         {"long_name", std::string("Rate of change of ") + name + " number density"},
         {"source", "neutral_mixed"}});
    set_with_attrs(state[std::string("ddt(P") + name + std::string(")")], ddt(Pn),
                   {{"time_dimension", "t"},
                    {"units", "Pa s^-1"},
                    {"conversion", Pnorm * Omega_ci},
                    {"source", "neutral_mixed"}});
    set_with_attrs(state[std::string("ddt(NV") + name + std::string(")")], ddt(NVn),
                   {{"time_dimension", "t"},
                    {"units", "kg m^-2 s^-2"},
                    {"conversion", SI::Mp * Nnorm * Cs0 * Omega_ci},
                    {"source", "neutral_mixed"}});
  }
  if (diagnose) {
    set_with_attrs(state[std::string("T") + name], Tn,
                   {{"time_dimension", "t"},
                    {"units", "eV"},
                    {"conversion", Tnorm},
                    {"standard_name", "temperature"},
                    {"long_name", name + " temperature"},
                    {"source", "neutral_mixed"}});
    set_with_attrs(state[std::string("Dnn") + name], Dnn,
                   {{"time_dimension", "t"},
                    {"units", "m^2/s"},
                    {"conversion", Cs0 * Cs0 / Omega_ci},
                    {"standard_name", "diffusion coefficient"},
                    {"long_name", name + " diffusion coefficient"},
                    {"source", "neutral_mixed"}});
    set_with_attrs(state[std::string("SN") + name], Sn,
                   {{"time_dimension", "t"},
                    {"units", "m^-3 s^-1"},
                    {"conversion", Nnorm * Omega_ci},
                    {"standard_name", "density source"},
                    {"long_name", name + " number density source"},
                    {"source", "neutral_mixed"}});
    set_with_attrs(state[std::string("SP") + name], Sp,
                   {{"time_dimension", "t"},
                    {"units", "Pa s^-1"},
                    {"conversion", SI::qe * Tnorm * Nnorm * Omega_ci},
                    {"standard_name", "pressure source"},
                    {"long_name", name + " pressure source"},
                    {"source", "neutral_mixed"}});
    set_with_attrs(state[std::string("SNV") + name], Snv,
                   {{"time_dimension", "t"},
                    {"units", "kg m^-2 s^-2"},
                    {"conversion", SI::Mp * Nnorm * Cs0 * Omega_ci},
                    {"standard_name", "momentum source"},
                    {"long_name", name + " momentum source"},
                    {"source", "neutral_mixed"}});
    set_with_attrs(state[std::string("S") + name + std::string("_src")], density_source,
                   {{"time_dimension", "t"},
                    {"units", "m^-3 s^-1"},
                    {"conversion", Nnorm * Omega_ci},
                    {"standard_name", "density source"},
                    {"long_name", name + " number density source"},
                    {"species", name},
                    {"source", "neutral_mixed"}});
    set_with_attrs(state[std::string("P") + name + std::string("_src")], pressure_source,
                   {{"time_dimension", "t"},
                    {"units", "Pa s^-1"},
                    {"conversion", Pnorm * Omega_ci},
                    {"standard_name", "pressure source"},
                    {"long_name", name + " pressure source"},
                    {"species", name},
                    {"source", "neutral_mixed"}});
    set_with_attrs(state[std::string("S") + name + std::string("_perp_adv")], perp_nn_adv_src,
                   {{"time_dimension", "t"},
                    {"units", "m^-3 s^-1"},
                    {"conversion", Nnorm * Omega_ci},
                    {"standard_name", "density source due to perp advection"},
                    {"long_name", name + " number density source due to perp advection"},
                    {"species", name},
                    {"source", "neutral_mixed"}});
    set_with_attrs(state[std::string("S") + name + std::string("_par_adv")], par_nn_adv_src,
                   {{"time_dimension", "t"},
                    {"units", "m^-3 s^-1"},
                    {"conversion", Nnorm * Omega_ci},
                    {"standard_name", "density source due to par advection"},
                    {"long_name", name + " number density source due to par advection"},
                    {"species", name},
                    {"source", "neutral_mixed"}});

    if (particle_flow_xlow.isAllocated()) {
      set_with_attrs(state[std::string("ParticleFlow_") + name + std::string("_xlow")], particle_flow_xlow,
                   {{"time_dimension", "t"},
                    {"units", "s^-1"},
                    {"conversion", rho_s0 * SQ(rho_s0) * Nnorm * Omega_ci},
                    {"standard_name", "particle flow"},
                    {"long_name", name + " particle flow in X. Note: May be incomplete."},
                    {"species", name},
                    {"source", "neutral_mixed"}});
    }
    if (particle_flow_ylow.isAllocated()) {
      set_with_attrs(state[std::string("ParticleFlow_") + name + std::string("_ylow")], particle_flow_ylow,
                   {{"time_dimension", "t"},
                    {"units", "s^-1"},
                    {"conversion", rho_s0 * SQ(rho_s0) * Nnorm * Omega_ci},
                    {"standard_name", "particle flow"},
                    {"long_name", name + " particle flow in Y. Note: May be incomplete."},
                    {"species", name},
                    {"source", "evolve_density"}});
    }
    if (momentum_flow_xlow.isAllocated()) {
      set_with_attrs(state[std::string("MomentumFlow_") + name + std::string("_xlow")], momentum_flow_xlow,
                   {{"time_dimension", "t"},
                    {"units", "N"},
                    {"conversion", rho_s0 * SQ(rho_s0) * SI::Mp * Nnorm * Cs0 * Omega_ci},
                    {"standard_name", "momentum flow"},
                    {"long_name", name + " momentum flow in X. Note: May be incomplete."},
                    {"species", name},
                    {"source", "evolve_momentum"}});
    }
    if (momentum_flow_ylow.isAllocated()) {
      set_with_attrs(state[std::string("MomentumFlow_") + name + std::string("_ylow")], momentum_flow_ylow,
                   {{"time_dimension", "t"},
                    {"units", "N"},
                    {"conversion", rho_s0 * SQ(rho_s0) * SI::Mp * Nnorm * Cs0 * Omega_ci},
                    {"standard_name", "momentum flow"},
                    {"long_name", name + " momentum flow in Y. Note: May be incomplete."},
                    {"species", name},
                    {"source", "evolve_momentum"}});
    }
    if (energy_flow_xlow.isAllocated()) {
      set_with_attrs(state[std::string("EnergyFlow_") + name + std::string("_xlow")], energy_flow_xlow,
                   {{"time_dimension", "t"},
                    {"units", "W"},
                    {"conversion", rho_s0 * SQ(rho_s0) * Pnorm * Omega_ci},
                    {"standard_name", "power"},
                    {"long_name", name + " power through X cell face. Note: May be incomplete."},
                    {"species", name},
                    {"source", "evolve_pressure"}});
    }
    if (energy_flow_ylow.isAllocated()) {
      set_with_attrs(state[std::string("EnergyFlow_") + name + std::string("_ylow")], energy_flow_ylow,
                   {{"time_dimension", "t"},
                    {"units", "W"},
                    {"conversion", rho_s0 * SQ(rho_s0) * Pnorm * Omega_ci},
                    {"standard_name", "power"},
                    {"long_name", name + " power through Y cell face. Note: May be incomplete."},
                    {"species", name},
                    {"source", "evolve_pressure"}});
    }
    if (conduction_flow_xlow.isAllocated()) {
      set_with_attrs(state[std::string("ConductionFlow_") + name + std::string("_xlow")],conduction_flow_xlow,
                   {{"time_dimension", "t"},
                    {"units", "W"},
                    {"conversion", rho_s0 * SQ(rho_s0) * Pnorm * Omega_ci},
                    {"standard_name", "power"},
                    {"long_name", name + " conducted power through X cell face. Note: May be incomplete."},
                    {"species", name},
                    {"source", "evolve_pressure"}});
    }
    if (conduction_flow_ylow.isAllocated()) {
      set_with_attrs(state[std::string("ConductionFlow_") + name + std::string("_ylow")], conduction_flow_ylow,
                   {{"time_dimension", "t"},
                    {"units", "W"},
                    {"conversion", rho_s0 * SQ(rho_s0) * Pnorm * Omega_ci},
                    {"standard_name", "power"},
                    {"long_name", name + " conducted power through Y cell face. Note: May be incomplete."},
                    {"species", name},
                    {"source", "evolve_pressure"}});
    }
  }
}

void NeutralMixed::precon(const Options& state, BoutReal gamma) {
  if (!precondition) {
    return;
  }

  // Neutral gas diffusion
  // Solve (1 - gamma*Dnn*Delp2)^{-1}

  Field3D coef = -gamma * Dnn;

  if (state.isSet("scale_timederivs")) {
    coef *= get<Field3D>(state["scale_timederivs"]);
  }

  inv->setCoefD(coef);

  ddt(Nn) = inv->solve(ddt(Nn));
  if (evolve_momentum) {
    ddt(NVn) = inv->solve(ddt(NVn));
  }
  ddt(Pn) = inv->solve(ddt(Pn));
}<|MERGE_RESOLUTION|>--- conflicted
+++ resolved
@@ -349,7 +349,6 @@
   /////////////////////////////////////////////////////
   // Neutral density
   TRACE("Neutral density");
-<<<<<<< HEAD
 
   perp_nn_adv_src = Div_a_Grad_perp_flows(DnnNn, logPnlim,
                                    particle_flow_xlow,
@@ -361,11 +360,6 @@
     - par_nn_adv_src
     + perp_nn_adv_src
     ;
-=======
-  ddt(Nn) = -FV::Div_par_mod<hermes::Limiter>(Nn, Vn, sound_speed, particle_flow_ylow) // Advection
-            + FV::Div_a_Grad_perp(DnnNn, logPnlim) // Perpendicular diffusion
-      ;
->>>>>>> 88aa8c6c
 
   Sn = density_source; // Save for possible output
   if (localstate.isSet("density_source")) {
@@ -418,9 +412,8 @@
   // Neutral pressure
   TRACE("Neutral pressure");
 
-<<<<<<< HEAD
-  ddt(Pn) = - FV::Div_par_mod<ParLimiter>(Pn, Vn, sound_speed) // Parallel advection
-            - (2. / 3) * Pn * Div_par(Vn)                      // Compression
+  ddt(Pn) = - FV::Div_par_mod<ParLimiter>(Pn, Vn, sound_speed)         // Parallel advection
+            - (2. / 3) * Pn * Div_par(Vn)                              // Compression
     + Div_a_Grad_perp_flows(DnnPn, logPnlim,
                                    energy_flow_xlow, energy_flow_ylow) // Perpendicular advection
      ;
@@ -432,26 +425,14 @@
   if (neutral_conduction) {
     ddt(Pn) += Div_a_Grad_perp_flows(DnnNn, Tn,
                         conduction_flow_xlow, conduction_flow_ylow)    // Perpendicular conduction
-      + FV::Div_par_K_Grad_par(DnnNn, Tn)        // Parallel conduction
-=======
-  ddt(Pn) = -FV::Div_par_mod<hermes::Limiter>(Pn, Vn, sound_speed, energy_flow_ylow) // Advection
-            - (2. / 3) * Pn * Div_par(Vn)                          // Compression
-            + FV::Div_a_Grad_perp(DnnPn, logPnlim) // Perpendicular diffusion
-            + FV::Div_a_Grad_perp(DnnNn, Tn)       // Conduction
-            + FV::Div_par_K_Grad_par(DnnNn, Tn)    // Parallel conduction
->>>>>>> 88aa8c6c
+      + FV::Div_par_K_Grad_par(DnnNn, Tn)                              // Parallel conduction
       ;
   }
 
-<<<<<<< HEAD
   // The factor here is likely 3/2 as this is pure energy flow, but needs checking.
   conduction_flow_xlow *= 3/2;
   conduction_flow_ylow *= 3/2;
   
-=======
-  energy_flow_ylow *= 5./2;
-
->>>>>>> 88aa8c6c
   Sp = pressure_source;
   if (localstate.isSet("energy_source")) {
     Sp += (2. / 3) * get<Field3D>(localstate["energy_source"]);
