#include "../include/hydrogen_charge_exchange.hxx"

void HydrogenChargeExchange::calculate_rates(Options& atom1, Options& ion1,
                                             Options& atom2, Options& ion2,
                                             Field3D &R,
                                             Field3D &atom_mom, Field3D &ion_mom,
                                             Field3D &atom_energy, Field3D &ion_energy) {

  // Temperatures and masses of initial atom and ion
  const Field3D Tatom = get<Field3D>(atom1["temperature"]);
  const BoutReal Aatom = get<BoutReal>(atom1["AA"]);
  ASSERT1(get<BoutReal>(ion2["AA"]) == Aatom); // Check that the mass is consistent

  const Field3D Tion = get<Field3D>(ion1["temperature"]);
  const BoutReal Aion = get<BoutReal>(ion1["AA"]);
  ASSERT1(get<BoutReal>(atom2["AA"]) == Aion); // Check that the mass is consistent

  // Calculate effective temperature in eV
  const Field3D Teff = (Tatom / Aatom + Tion / Aion) * Tnorm;
  const Field3D lnT = log(Teff);

  Field3D ln_sigmav = -18.5028;
  Field3D lnT_n = lnT; // (lnT)^n
  // b0 -1.850280000000E+01 b1 3.708409000000E-01 b2 7.949876000000E-03
  // b3 -6.143769000000E-04 b4 -4.698969000000E-04 b5 -4.096807000000E-04
  // b6 1.440382000000E-04 b7 -1.514243000000E-05 b8 5.122435000000E-07
  for (BoutReal b : {0.3708409, 7.949876e-3, -6.143769e-4, -4.698969e-4, -4.096807e-4,
                     1.440382e-4, -1.514243e-5, 5.122435e-7}) {
    ln_sigmav += b * lnT_n;
    lnT_n *= lnT;
  }

  // Get rate coefficient, convert cm^3/s to m^3/s then normalise
  const Field3D sigmav = exp(ln_sigmav) * (1e-6 * Nnorm / FreqNorm);

  const Field3D Natom = floor(get<Field3D>(atom1["density"]), 1e-5);
  const Field3D Nion = floor(get<Field3D>(ion1["density"]), 1e-5);

  R = Natom * Nion * sigmav; // Rate coefficient. This is an output parameter.

  if ((&atom1 != &atom2) or (&ion1 != &ion2)) {
    // Transfer particles atom1 -> ion2, ion1 -> atom2
    subtract(atom1["density_source"], R);
    add(ion2["density_source"], R);
    subtract(ion1["density_source"], R);
    add(atom2["density_source"], R);
  } // Skip the case where the same isotope swaps places

  // Transfer momentum
<<<<<<< HEAD
  atom_mom = R * get<Field3D>(atom1["velocity"]);
  subtract(atom1["momentum_source"], atom_mom);
  add(ion2["momentum_source"], atom_mom);

  ion_mom = R * get<Field3D>(ion1["velocity"]);
=======
  const Field3D atom_mom = R * Aatom * get<Field3D>(atom1["velocity"]);
  subtract(atom1["momentum_source"], atom_mom);
  add(ion2["momentum_source"], atom_mom);

  const Field3D ion_mom = R * Aion * get<Field3D>(ion1["velocity"]);
>>>>>>> b65d5c35
  subtract(ion1["momentum_source"], ion_mom);
  add(atom2["momentum_source"], ion_mom);

  // Transfer energy
  atom_energy = (3. / 2) * R * Tatom;
  subtract(atom1["energy_source"], atom_energy);
  add(ion2["energy_source"], atom_energy);

  ion_energy = (3. / 2) * R * Tion;
  subtract(ion1["energy_source"], ion_energy);
  add(atom2["energy_source"], ion_energy);

  // Update collision frequency for the two colliding species
  add(atom1["collision_frequency"], Nion * sigmav);
  add(ion1["collision_frequency"], Natom * sigmav);
}<|MERGE_RESOLUTION|>--- conflicted
+++ resolved
@@ -47,19 +47,11 @@
   } // Skip the case where the same isotope swaps places
 
   // Transfer momentum
-<<<<<<< HEAD
-  atom_mom = R * get<Field3D>(atom1["velocity"]);
+  atom_mom = R * Aatom * get<Field3D>(atom1["velocity"]);
   subtract(atom1["momentum_source"], atom_mom);
   add(ion2["momentum_source"], atom_mom);
 
-  ion_mom = R * get<Field3D>(ion1["velocity"]);
-=======
-  const Field3D atom_mom = R * Aatom * get<Field3D>(atom1["velocity"]);
-  subtract(atom1["momentum_source"], atom_mom);
-  add(ion2["momentum_source"], atom_mom);
-
-  const Field3D ion_mom = R * Aion * get<Field3D>(ion1["velocity"]);
->>>>>>> b65d5c35
+  ion_mom = R * Aion * get<Field3D>(ion1["velocity"]);
   subtract(ion1["momentum_source"], ion_mom);
   add(atom2["momentum_source"], ion_mom);
 
