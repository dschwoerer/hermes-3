--- conflicted
+++ resolved
@@ -1718,7 +1718,6 @@
   return result;
 }
 
-<<<<<<< HEAD
 
 namespace FCI{
 
@@ -1846,7 +1845,7 @@
   return -(fac_ZX[i] * dx + fac_ZZ[i] * dz) * av;
 }
 }
-=======
+
 const Field3D Div_n_g_bxGrad_f_B_XZ(const Field3D &n, const Field3D &g, const Field3D &f, 
                                     bool bndry_flux, bool positive) {
   Field3D result{0.0};
@@ -2074,5 +2073,4 @@
   }
 
   return result;
-}
->>>>>>> cf9589dd
+}