/*
  Finite volume discretisations of divergence operators

  ***********

    Copyright B.Dudson, J.Leddy, University of York, September 2016
              email: benjamin.dudson@york.ac.uk

    This file is part of Hermes.

    Hermes is free software: you can redistribute it and/or modify
    it under the terms of the GNU General Public License as published by
    the Free Software Foundation, either version 3 of the License, or
    (at your option) any later version.

    Hermes is distributed in the hope that it will be useful,
    but WITHOUT ANY WARRANTY; without even the implied warranty of
    MERCHANTABILITY or FITNESS FOR A PARTICULAR PURPOSE.  See the
    GNU General Public License for more details.

    You should have received a copy of the GNU General Public License
    along with Hermes.  If not, see <http://www.gnu.org/licenses/>.

 */

#ifndef DIV_OPS_H
#define DIV_OPS_H

#include <bout/field3d.hxx>
#include <bout/fv_ops.hxx>
<<<<<<< HEAD
#include <bout/difops.hxx>
=======
#include <bout/vector3d.hxx>
>>>>>>> cf9589dd

/*!
 * Diffusion in index space
 *
 * Similar to using Div_par_diffusion(SQ(mesh->dy)*mesh->g_22, f)
 *
 * @param[in] The field to be differentiated
 * @param[in] bndry_flux  Are fluxes through the boundary calculated?
 */
const Field3D Div_par_diffusion_index(const Field3D& f, bool bndry_flux = true);

const Field3D Div_n_bxGrad_f_B_XPPM(const Field3D& n, const Field3D& f,
                                    bool bndry_flux = true, bool poloidal = false,
                                    bool positive = false);

/// This version has an extra coefficient 'g' that is linearly interpolated
/// onto cell faces
const Field3D Div_n_g_bxGrad_f_B_XZ(const Field3D &n, const Field3D &g, const Field3D &f, 
                                    bool bndry_flux = true, bool positive = false);

const Field3D Div_Perp_Lap_FV_Index(const Field3D& a, const Field3D& f, bool xflux);

const Field3D Div_Z_FV_Index(const Field3D& a, const Field3D& f);

// 4th-order flux conserving term, in index space
const Field3D D4DX4_FV_Index(const Field3D& f, bool bndry_flux = false);
const Field3D D4DZ4_Index(const Field3D& f);

// Div ( k * Grad(f) )
const Field2D Laplace_FV(const Field2D& k, const Field2D& f);

/// Perpendicular diffusion including X and Y directions
/// Takes Div_a_Grad_perp from BOUT++ and adds flows
const Field3D Div_a_Grad_perp_flows(const Field3D& a, const Field3D& f,
                                           Field3D& flux_xlow, Field3D& flux_ylow);
/// Same but with upwinding
/// WARNING: Causes checkerboarding in neutral_mixed integrated test
const Field3D Div_a_Grad_perp_upwind(const Field3D& a, const Field3D& f);
<<<<<<< HEAD
/// Version of function that returns flows
const Field3D Div_a_Grad_perp_upwind_flows(const Field3D& a, const Field3D& f, Field3D& flux_xlow, Field3D& flux_ylow);
/*!
 * Div ( a Grad_perp(f) ) -- ∇⊥ ( a ⋅ ∇⊥ f) -- Vorticity
 *
 * This version includes corrections for non-orthogonal meshes
 * in which the g12 and g13 components can be non-zero
 * i.e. X-Y, X-Z and Y-Z coordinates can all be non-orthogonal.
 */
const Field3D Div_a_Grad_perp_nonorthog(const Field3D& a, const Field3D& x);

=======
/// Same but with upwinding and flows
/// WARNING: Causes checkerboarding in neutral_mixed integrated test
const Field3D Div_a_Grad_perp_upwind_flows(const Field3D& a, const Field3D& f,
                                           Field3D& flux_xlow, Field3D& flux_ylow);

/// Version with energy flow diagnostic
const Field3D Div_par_K_Grad_par_mod(const Field3D& k, const Field3D& f, Field3D& flow_ylow,
                                     bool bndry_flux = true);
>>>>>>> cf9589dd

namespace FV {

/// Superbee limiter
///
/// This corresponds to the limiter function
///    φ(r) = max(0, min(2r, 1), min(r,2)
///
/// The value at cell right (i.e. i + 1/2) is:
///
///   n.R = n.c - φ(r) (n.c - (n.p + n.c)/2)
///       = n.c + φ(r) (n.p - n.c)/2
///
/// Four regimes:
///  a) r < 1/2 -> φ(r) = 2r
///     n.R = n.c + gL
///  b) 1/2 < r < 1 -> φ(r) = 1
///     n.R = n.c + gR/2
///  c) 1 < r < 2 -> φ(r) = r
///     n.R = n.c + gL/2
///  d) 2 < r  -> φ(r) = 2
///     n.R = n.c + gR
///
///  where the left and right gradients are:
///   gL = n.c - n.m
///   gR = n.p - n.c
///
struct Superbee {
  void operator()(Stencil1D& n) {
    BoutReal gL = n.c - n.L;
    BoutReal gR = n.R - n.c;

    // r = gL / gR
    // Limiter is φ(r)
    if (gL * gR < 0) {
      // Different signs => Zero gradient
      n.L = n.R = n.c;
    } else {
      BoutReal sign = SIGN(gL);
      gL = fabs(gL);
      gR = fabs(gR);
      BoutReal half_slope = sign * BOUTMAX(BOUTMIN(gL, 0.5 * gR), BOUTMIN(gR, 0.5 * gL));
      n.L = n.c - half_slope;
      n.R = n.c + half_slope;
    }
  }
};

/// This operator calculates Div_par(f v v)
/// It is used primarily (only?) in the parallel momentum equation.
///
/// This operator is used rather than Div(f fv) so that the values of
/// f and v are consistent with other advection equations: The product
/// fv is not interpolated to cell boundaries.
template <typename CellEdges = MC>
const Field3D Div_par_fvv(const Field3D& f_in, const Field3D& v_in,
                          const Field3D& wave_speed_in, bool fixflux = true) {
  ASSERT1_FIELDS_COMPATIBLE(f_in, v_in);
  Mesh* mesh = f_in.getMesh();
  Coordinates* coord = f_in.getCoordinates();
  CellEdges cellboundary;

  if (f_in.isFci()){
    // FCI version, using yup/down fields
    ASSERT1(f_in.hasParallelSlices());
    ASSERT1(v_in.hasParallelSlices());

    Field3D result{emptyFrom(f_in)};

    for (int i = mesh->xstart; i <= mesh->xend; i++) {
      for (int j = mesh->ystart; j <= mesh->yend; j++) {
        for (int k = mesh->zstart; k <= mesh->zend; k++) {
          // Value of f and v at left cell face
          const BoutReal fL = 0.5 * (f_in(i, j, k) + f_in.ydown()(i, j - 1, k));
          const BoutReal vL = 0.5 * (v_in(i, j, k) + v_in.ydown()(i, j - 1, k));

          const BoutReal fR = 0.5 * (f_in(i, j, k) + f_in.yup()(i, j + 1, k));
          const BoutReal vR = 0.5 * (v_in(i, j, k) + v_in.yup()(i, j + 1, k));

          // Reconstruct v at the cell faces
          Stencil1D sv;
          sv.c = v_in(i, j, k);
          sv.m = v_in.ydown()(i, j - 1, k);
          sv.p = v_in.yup()(i, j + 1, k);
          cellboundary(sv);

          // Maximum local wave speed
          const BoutReal amax = BOUTMAX(wave_speed_in
                                        (i, j, k),
                                        fabs(v_in(i, j, k)),
                                        fabs(v_in.yup()(i, j + 1, k)),
                                        fabs(v_in.ydown()(i, j - 1, k)));

          // Calculate flux at right boundary (y+1/2)
          BoutReal fluxRight =
            fR * (vR * vR  + amax * (sv.c - vR)) * (coord->J(i, j, k) + coord->J(i, j + 1, k))
            / (sqrt(coord->g_22(i, j, k)) + sqrt(coord->g_22(i, j + 1, k)));

          // Calculate at left boundary (y-1/2)
          BoutReal fluxLeft =
            fL * (vL * vL - amax * (sv.c - vL)) * (coord->J(i, j, k) + coord->J(i, j - 1, k))
            / (sqrt(coord->g_22(i, j, k)) + sqrt(coord->g_22(i, j - 1, k)));

          result(i, j, k) =
            (fluxRight - fluxLeft) / (coord->dy(i, j, k) * coord->J(i, j, k));
        }
      }
    }
    return result;
  }

  ASSERT1(areFieldsCompatible(f_in, wave_speed_in));

  /// Ensure that f, v and wave_speed are field aligned
  Field3D f = toFieldAligned(f_in, "RGN_NOX");
  Field3D v = toFieldAligned(v_in, "RGN_NOX");
  Field3D wave_speed = toFieldAligned(wave_speed_in, "RGN_NOX");

  Field3D result{zeroFrom(f)};

  // Only need one guard cell, so no need to communicate fluxes
  // Instead calculate in guard cells to preserve fluxes
  int ys = mesh->ystart - 1;
  int ye = mesh->yend + 1;

  for (int i = mesh->xstart; i <= mesh->xend; i++) {

    if (!mesh->firstY(i) || mesh->periodicY(i)) {
      // Calculate in guard cell to get fluxes consistent between processors
      ys = mesh->ystart - 1;
    } else {
      // Don't include the boundary cell. Note that this implies special
      // handling of boundaries later
      ys = mesh->ystart;
    }

    if (!mesh->lastY(i) || mesh->periodicY(i)) {
      // Calculate in guard cells
      ye = mesh->yend + 1;
    } else {
      // Not in boundary cells
      ye = mesh->yend;
    }

    for (int j = ys; j <= ye; j++) {
      // Pre-calculate factors which multiply fluxes


      for (int k = 0; k < mesh->LocalNz; k++) {
	// For right cell boundaries
	BoutReal common_factor = (coord->J(i, j, k) + coord->J(i, j + 1, k))
	  / (sqrt(coord->g_22(i, j, k)) + sqrt(coord->g_22(i, j + 1, k)));
	
	BoutReal flux_factor_rc = common_factor / (coord->dy(i, j, k) * coord->J(i, j, k));
	BoutReal flux_factor_rp = common_factor / (coord->dy(i, j + 1, k) * coord->J(i, j + 1, k));
	
	// For left cell boundaries
	common_factor = (coord->J(i, j, k) + coord->J(i, j - 1, k))
	  / (sqrt(coord->g_22(i, j, k)) + sqrt(coord->g_22(i, j - 1, k)));
	
	BoutReal flux_factor_lc = common_factor / (coord->dy(i, j, k) * coord->J(i, j, k));
	BoutReal flux_factor_lm = common_factor / (coord->dy(i, j - 1, k) * coord->J(i, j - 1, k));

        ////////////////////////////////////////////
        // Reconstruct f at the cell faces
        // This calculates s.R and s.L for the Right and Left
        // face values on this cell

        // Reconstruct f at the cell faces
        Stencil1D s;
        s.c = f(i, j, k);
        s.m = f(i, j - 1, k);
        s.p = f(i, j + 1, k);

        cellboundary(s); // Calculate s.R and s.L

        // Reconstruct v at the cell faces
        Stencil1D sv;
        sv.c = v(i, j, k);
        sv.m = v(i, j - 1, k);
        sv.p = v(i, j + 1, k);

        cellboundary(sv);

        ////////////////////////////////////////////
        // Right boundary

        // Calculate velocity at right boundary (y+1/2)
        BoutReal v_mid = 0.5 * (sv.c + sv.p);
        // And mid-point density at right boundary
        BoutReal n_mid = 0.5 * (s.c + s.p);
        BoutReal flux;

        if (mesh->lastY(i) && (j == mesh->yend) && !mesh->periodicY(i)) {
          // Last point in domain

          if (fixflux) {
            // Use mid-point to be consistent with boundary conditions
            flux = n_mid * v_mid * v_mid;
          } else {
            // Add flux due to difference in boundary values
            flux = s.R * sv.R * sv.R // Use right cell edge values
              + BOUTMAX(wave_speed(i, j, k), fabs(sv.c), fabs(sv.p))
              * n_mid * (sv.R - v_mid); // Damp differences in velocity, not flux
          }
        } else {
          // Maximum wave speed in the two cells
          BoutReal amax = BOUTMAX(wave_speed(i, j, k), wave_speed(i, j + 1, k),
                                  fabs(sv.c), fabs(sv.p));

          flux = s.R * 0.5 * (sv.R + amax) * sv.R;
        }

        result(i, j, k) += flux * flux_factor_rc;
        result(i, j + 1, k) -= flux * flux_factor_rp;

        ////////////////////////////////////////////
        // Calculate at left boundary

        v_mid = 0.5 * (sv.c + sv.m);
        n_mid = 0.5 * (s.c + s.m);

        if (mesh->firstY(i) && (j == mesh->ystart) && !mesh->periodicY(i)) {
          // First point in domain
          if (fixflux) {
            // Use mid-point to be consistent with boundary conditions
            flux = n_mid * v_mid * v_mid;
          } else {
            // Add flux due to difference in boundary values
            flux =
              s.L * sv.L * sv.L
              - BOUTMAX(wave_speed(i, j, k), fabs(sv.c), fabs(sv.m))
              * n_mid * (sv.L - v_mid);
          }
        } else {
          // Maximum wave speed in the two cells
          BoutReal amax = BOUTMAX(wave_speed(i, j, k), wave_speed(i, j - 1, k),
                                  fabs(sv.c), fabs(sv.m));

          flux = s.L * 0.5 * (sv.L - amax) * sv.L;
        }

        result(i, j, k) -= flux * flux_factor_lc;
        result(i, j - 1, k) += flux * flux_factor_lm;
      }
    }
  }
  return fromFieldAligned(result, "RGN_NOBNDRY");
}

// Calculates viscous heating due to numerical momentum fluxes
// and flow of kinetic energy (in flow_ylow)
template <typename CellEdges = MC>
const Field3D Div_par_fvv_heating(const Field3D& f_in, const Field3D& v_in,
                                  const Field3D& wave_speed_in, Field3D &flow_ylow,
                                  bool fixflux = true) {

  ASSERT1(areFieldsCompatible(f_in, v_in));
  ASSERT1(areFieldsCompatible(f_in, wave_speed_in));

  Mesh* mesh = f_in.getMesh();

  CellEdges cellboundary;

  /// Ensure that f, v and wave_speed are field aligned
  Field3D f = toFieldAligned(f_in, "RGN_NOX");
  Field3D v = toFieldAligned(v_in, "RGN_NOX");
  Field3D wave_speed = toFieldAligned(wave_speed_in, "RGN_NOX");

  Coordinates* coord = f_in.getCoordinates();

  Field3D result{zeroFrom(f)};
  flow_ylow = zeroFrom(f);

  // Only need one guard cell, so no need to communicate fluxes
  // Instead calculate in guard cells to preserve fluxes
  int ys = mesh->ystart - 1;
  int ye = mesh->yend + 1;

  for (int i = mesh->xstart; i <= mesh->xend; i++) {

    if (!mesh->firstY(i) || mesh->periodicY(i)) {
      // Calculate in guard cell to get fluxes consistent between processors
      ys = mesh->ystart - 1;
    } else {
      // Don't include the boundary cell. Note that this implies special
      // handling of boundaries later
      ys = mesh->ystart;
    }

    if (!mesh->lastY(i) || mesh->periodicY(i)) {
      // Calculate in guard cells
      ye = mesh->yend + 1;
    } else {
      // Not in boundary cells
      ye = mesh->yend;
    }

    for (int j = ys; j <= ye; j++) {
      // Pre-calculate factors which multiply fluxes

      // For right cell boundaries
      BoutReal common_factor = (coord->J(i, j) + coord->J(i, j + 1))
                               / (sqrt(coord->g_22(i, j)) + sqrt(coord->g_22(i, j + 1)));

      BoutReal flux_factor_rc = common_factor / (coord->dy(i, j) * coord->J(i, j));
      BoutReal area_rp = common_factor * coord->dx(i, j + 1) * coord->dz(i, j + 1);

      // For left cell boundaries
      common_factor = (coord->J(i, j) + coord->J(i, j - 1))
                      / (sqrt(coord->g_22(i, j)) + sqrt(coord->g_22(i, j - 1)));

      BoutReal flux_factor_lc = common_factor / (coord->dy(i, j) * coord->J(i, j));
      BoutReal area_lc = common_factor * coord->dx(i, j) * coord->dz(i, j);

      for (int k = 0; k < mesh->LocalNz; k++) {

        ////////////////////////////////////////////
        // Reconstruct f at the cell faces
        // This calculates s.R and s.L for the Right and Left
        // face values on this cell

        // Reconstruct f at the cell faces
        Stencil1D s;
        s.c = f(i, j, k);
        s.m = f(i, j - 1, k);
        s.p = f(i, j + 1, k);

        cellboundary(s); // Calculate s.R and s.L

        // Reconstruct v at the cell faces
        Stencil1D sv;
        sv.c = v(i, j, k);
        sv.m = v(i, j - 1, k);
        sv.p = v(i, j + 1, k);

        cellboundary(sv);

        ////////////////////////////////////////////
        // Right boundary

        // Calculate velocity at right boundary (y+1/2)
        BoutReal v_mid = 0.5 * (sv.c + sv.p);
        // And mid-point density at right boundary
        BoutReal n_mid = 0.5 * (s.c + s.p);

        if (mesh->lastY(i) && (j == mesh->yend) && !mesh->periodicY(i)) {
          // Last point in domain

          // Expected loss of kinetic energy into boundary
          // This is used in the sheath boundary condition to calculate
          // energy losses.
          BoutReal expected_ke = 0.5 * n_mid * v_mid * v_mid * v_mid;

          BoutReal flux_mom;
          if (fixflux) {
            // Mid-point consistent with boundary conditions
            // but kinetic energy loss will not match expected
            // -> Adjust energy balance in pressure equation
            flux_mom = n_mid * v_mid * v_mid;
          } else {
            flux_mom = s.R * sv.R * sv.R
              + BOUTMAX(wave_speed(i, j, k), fabs(sv.c), fabs(sv.p))
              * (s.R * sv.R - n_mid * v_mid);
          }

          // Assume that particle flux is fixed to boundary value
          const BoutReal flux_part = n_mid * v_mid;

          // d/dt(1/2 m n v^2) = v * d/dt(mnv) - 1/2 m v^2 * dn/dt
          BoutReal actual_ke = sv.c * flux_mom - 0.5 * sv.c * sv.c * flux_part;
          
          // Note: If the actual loss was higher than expected, then
          //       plasma heating is needed to compensate
          result(i, j, k) += (actual_ke - expected_ke) * flux_factor_rc;

          // Final flow through boundary is the expected value
          flow_ylow(i, j + 1, k) += expected_ke * area_rp; //expected_ke * area_rp;

        } else {
          // Maximum wave speed in the two cells
          BoutReal amax = BOUTMAX(wave_speed(i, j, k), wave_speed(i, j + 1, k),
                                  fabs(sv.c), fabs(sv.p));

          // Viscous heating due to relaxation of velocity towards midpoint
          result(i, j, k) += (amax + 0.5 * sv.R) * s.R * (sv.c - sv.p) * (sv.R - v_mid) * flux_factor_rc;

          // Kinetic energy flow into next cell.
          // Note: Different from flow out of this cell; the difference
          //       is in the viscous heating.
          BoutReal flux_part = s.R * 0.5 * (sv.R + amax);
          BoutReal flux_mom = flux_part * sv.R;

          flow_ylow(i, j + 1, k) += (sv.p * flux_mom - 0.5 * SQ(sv.p) * flux_part) * area_rp;
        }

        ////////////////////////////////////////////
        // Calculate at left boundary

        v_mid = 0.5 * (sv.c + sv.m);
        n_mid = 0.5 * (s.c + s.m);

        // Expected KE loss. Note minus sign because negative v into boundary
        BoutReal expected_ke = - 0.5 * n_mid * v_mid * v_mid * v_mid;
        
        if (mesh->firstY(i) && (j == mesh->ystart) && !mesh->periodicY(i)) {
          // First point in domain
          BoutReal flux_mom;
          if (fixflux) {
            // Use mid-point to be consistent with boundary conditions
            flux_mom = n_mid * v_mid * v_mid;
          } else {
            // Add flux due to difference in boundary values
            flux_mom =
              s.L * sv.L * sv.L
              - BOUTMAX(wave_speed(i, j, k), fabs(sv.c), fabs(sv.m))
              * (s.L * sv.L - n_mid * v_mid);
          }

          // Assume that density flux is fixed to boundary value
          const BoutReal flux_part = n_mid * v_mid;

          // d/dt(1/2 m n v^2) = v * d/dt(mnv) - 1/2 m v^2 * dn/dt
          BoutReal actual_ke = - sv.c * flux_mom + 0.5 * sv.c * sv.c * flux_part;

          result(i, j, k) += (actual_ke - expected_ke) * flux_factor_lc;

          flow_ylow(i, j, k) -= expected_ke * area_lc;
        } else {
          // Maximum wave speed in the two cells
          BoutReal amax = BOUTMAX(wave_speed(i, j, k), wave_speed(i, j - 1, k),
                                  fabs(sv.c), fabs(sv.m));

          // Viscous heating due to relaxation
          result(i, j, k) += (amax - 0.5 * sv.L) * s.L * (sv.c - sv.m) * (sv.L - v_mid) * flux_factor_lc;

          // Kinetic energy flow into this cell.
          // Note: Different from flow out of left cell; the difference
          //       is in the viscous heating.
          BoutReal flux_part = s.L * 0.5 * (sv.L - amax);
          BoutReal flux_mom = flux_part * sv.L;

          flow_ylow(i, j, k) += (sv.c * flux_mom - 0.5 * SQ(sv.c) * flux_part) * area_lc;
        }
      }
    }
  }
  flow_ylow = fromFieldAligned(flow_ylow, "RGN_NOBNDRY");
  return fromFieldAligned(result, "RGN_NOBNDRY");
}
  
/// Finite volume parallel divergence
///
/// NOTE: Modified version, applies limiter to velocity and field
///       Performs better (smaller overshoots) than Div_par
///
/// Preserves the sum of f*J*dx*dy*dz over the domain
///
/// @param[in] f_in   The field being advected.
///                   This will be reconstructed at cell faces
///                   using the given CellEdges method
/// @param[in] v_in   The advection velocity.
///                   This will be interpolated to cell boundaries
///                   using linear interpolation
/// @param[in] wave_speed_in  Local maximum speed of all waves in the system at each
//                            point in space
/// @param[in] fixflux     Fix the flux at the boundary to be the value at the
///                        midpoint (for boundary conditions)
///
/// @param[out] flow_ylow    Flow at the lower Y cell boundary
///                          Already includes area factor * flux
///
/// NB: Uses to/from FieldAligned coordinates
template <typename CellEdges = MC>
const Field3D Div_par_mod(const Field3D& f_in, const Field3D& v_in,
                          const Field3D& wave_speed_in,
                          Field3D &flow_ylow, bool fixflux = true) {

  if (f_in.isFci()){
    // Use mid-point (cell boundary) averages
    return Div_par(f_in, v_in);
  }
  ASSERT1_FIELDS_COMPATIBLE(f_in, v_in);
  ASSERT1_FIELDS_COMPATIBLE(f_in, wave_speed_in);


  Mesh* mesh = f_in.getMesh();

  CellEdges cellboundary;

  ASSERT2(f_in.getDirectionY() == v_in.getDirectionY());
  ASSERT2(f_in.getDirectionY() == wave_speed_in.getDirectionY());
  const bool are_unaligned =
      ((f_in.getDirectionY() == YDirectionType::Standard)
       and (v_in.getDirectionY() == YDirectionType::Standard)
       and (wave_speed_in.getDirectionY() == YDirectionType::Standard));

  Field3D f = are_unaligned ? toFieldAligned(f_in, "RGN_NOX") : f_in;
  Field3D v = are_unaligned ? toFieldAligned(v_in, "RGN_NOX") : v_in;
  Field3D wave_speed =
      are_unaligned ? toFieldAligned(wave_speed_in, "RGN_NOX") : wave_speed_in;

  Coordinates* coord = f_in.getCoordinates();

  Field3D result{zeroFrom(f)};
  flow_ylow = zeroFrom(f);

  // Only need one guard cell, so no need to communicate fluxes
  // Instead calculate in guard cells to preserve fluxes
  int ys = mesh->ystart - 1;
  int ye = mesh->yend + 1;

  for (int i = mesh->xstart; i <= mesh->xend; i++) {

    if (!mesh->firstY(i) || mesh->periodicY(i)) {
      // Calculate in guard cell to get fluxes consistent between processors
      ys = mesh->ystart - 1;
    } else {
      // Don't include the boundary cell. Note that this implies special
      // handling of boundaries later
      ys = mesh->ystart;
    }

    if (!mesh->lastY(i) || mesh->periodicY(i)) {
      // Calculate in guard cells
      ye = mesh->yend + 1;
    } else {
      // Not in boundary cells
      ye = mesh->yend;
    }

    for (int j = ys; j <= ye; j++) {
      // Pre-calculate factors which multiply fluxes
#if not(BOUT_USE_METRIC_3D)
      // For right cell boundaries
      BoutReal common_factor = (coord->J(i, j) + coord->J(i, j + 1))
                               / (sqrt(coord->g_22(i, j)) + sqrt(coord->g_22(i, j + 1)));

      BoutReal flux_factor_rc = common_factor / (coord->dy(i, j) * coord->J(i, j));
      BoutReal flux_factor_rp =
          common_factor / (coord->dy(i, j + 1) * coord->J(i, j + 1));

      BoutReal area_rp = common_factor * coord->dx(i, j + 1) * coord->dz(i, j + 1);
      
      // For left cell boundaries
      common_factor = (coord->J(i, j) + coord->J(i, j - 1))
                      / (sqrt(coord->g_22(i, j)) + sqrt(coord->g_22(i, j - 1)));

      BoutReal flux_factor_lc = common_factor / (coord->dy(i, j) * coord->J(i, j));
      BoutReal flux_factor_lm =
          common_factor / (coord->dy(i, j - 1) * coord->J(i, j - 1));

      BoutReal area_lc = common_factor * coord->dx(i, j) * coord->dz(i, j);
#endif
      for (int k = 0; k < mesh->LocalNz; k++) {
#if BOUT_USE_METRIC_3D
        // For right cell boundaries
        BoutReal common_factor =
            (coord->J(i, j, k) + coord->J(i, j + 1, k))
            / (sqrt(coord->g_22(i, j, k)) + sqrt(coord->g_22(i, j + 1, k)));
        
        BoutReal flux_factor_rc =
            common_factor / (coord->dy(i, j, k) * coord->J(i, j, k));
        BoutReal flux_factor_rp =
            common_factor / (coord->dy(i, j + 1, k) * coord->J(i, j + 1, k));

        BoutReal area_rp = common_factor * coord->dx(i, j + 1, k) * coord->dz(i, j + 1, k);

        // For left cell boundaries
        common_factor = (coord->J(i, j, k) + coord->J(i, j - 1, k))
                        / (sqrt(coord->g_22(i, j, k)) + sqrt(coord->g_22(i, j - 1, k)));

        BoutReal flux_factor_lc =
            common_factor / (coord->dy(i, j, k) * coord->J(i, j, k));
        BoutReal flux_factor_lm =
            common_factor / (coord->dy(i, j - 1, k) * coord->J(i, j - 1, k));

        BoutReal area_lc = common_factor * coord->dx(i, j, k) * coord->dz(i, j, k);
#endif

        ////////////////////////////////////////////
        // Reconstruct f at the cell faces
        // This calculates s.R and s.L for the Right and Left
        // face values on this cell

        // Reconstruct f at the cell faces
        Stencil1D s;
        s.c = f(i, j, k);
        s.m = f(i, j - 1, k);
        s.p = f(i, j + 1, k);

        cellboundary(s); // Calculate s.R and s.L

        ////////////////////////////////////////////
        // Reconstruct v at the cell faces
        Stencil1D sv;
        sv.c = v(i, j, k);
        sv.m = v(i, j - 1, k);
        sv.p = v(i, j + 1, k);

        cellboundary(sv); // Calculate sv.R and sv.L

        ////////////////////////////////////////////
        // Right boundary

        BoutReal flux;

        if (mesh->lastY(i) && (j == mesh->yend) && !mesh->periodicY(i)) {
          // Last point in domain

          // Calculate velocity at right boundary (y+1/2)
          BoutReal vpar = 0.5 * (v(i, j, k) + v(i, j + 1, k));

          BoutReal bndryval = 0.5 * (s.c + s.p);
          if (fixflux) {
            // Use mid-point to be consistent with boundary conditions
            flux = bndryval * vpar;
          } else {
            // Add flux due to difference in boundary values
            flux = s.R * vpar + wave_speed(i, j, k) * (s.R - bndryval);
          }

        } else {
          // Maximum wave speed in the two cells
          BoutReal amax = BOUTMAX(wave_speed(i, j, k), wave_speed(i, j + 1, k),
                                  fabs(v(i, j, k)), fabs(v(i, j + 1, k)));

          flux = s.R * 0.5 * (sv.R + amax);
        }

        result(i, j, k) += flux * flux_factor_rc;
        result(i, j + 1, k) -= flux * flux_factor_rp;

        flow_ylow(i, j + 1, k) += flux * area_rp;

        ////////////////////////////////////////////
        // Calculate at left boundary

        if (mesh->firstY(i) && (j == mesh->ystart) && !mesh->periodicY(i)) {
          // First point in domain
          BoutReal bndryval = 0.5 * (s.c + s.m);
          BoutReal vpar = 0.5 * (v(i, j, k) + v(i, j - 1, k));
          if (fixflux) {
            // Use mid-point to be consistent with boundary conditions
            flux = bndryval * vpar;
          } else {
            // Add flux due to difference in boundary values
            flux = s.L * vpar - wave_speed(i, j, k) * (s.L - bndryval);
          }
        } else {

          // Maximum wave speed in the two cells
          BoutReal amax = BOUTMAX(wave_speed(i, j, k), wave_speed(i, j - 1, k),
                                  fabs(v(i, j, k)), fabs(v(i, j - 1, k)));

          flux = s.L * 0.5 * (sv.L - amax);
        }

        result(i, j, k) -= flux * flux_factor_lc;
        result(i, j - 1, k) += flux * flux_factor_lm;

        flow_ylow(i, j, k) += flux * area_lc;
      }
    }
  }
  if (are_unaligned) {
    flow_ylow = fromFieldAligned(flow_ylow, "RGN_NOBNDRY");
  }
  return are_unaligned ? fromFieldAligned(result, "RGN_NOBNDRY") : result;
}

/// Div ( a g Grad_perp(f) )  -- Perpendicular gradient-driven advection
///
/// This version uses a slope limiter to calculate cell edge values of g in X,
/// the advects the upwind cell edge.
///
/// 1st order upwinding is used in Y.
template <typename CellEdges = MC>
const Field3D Div_a_Grad_perp_limit(const Field3D& a, const Field3D& g, const Field3D& f) {
  ASSERT2(a.getLocation() == f.getLocation());

  Mesh* mesh = a.getMesh();

  // Requires at least 2 communication guard cells in X, 1 in Y
  ASSERT1(mesh->xstart >= 2);
  ASSERT1(mesh->ystart >= 1);

  CellEdges cellboundary;

  Field3D result{zeroFrom(f)};

  Coordinates* coord = f.getCoordinates();

  // Flux in x

  for (int i = mesh->xstart - 1; i <= mesh->xend; i++) {
    for (int j = mesh->ystart; j <= mesh->yend; j++) {
      for (int k = 0; k < mesh->LocalNz; k++) {
        // Calculate flux from i to i+1

        const BoutReal gradient = f(i + 1, j, k) - f(i, j, k);

        // Mid-point average boundary value of 'a'
        const BoutReal aedge = 0.5 * (a(i + 1, j, k) + a(i, j, k));
        BoutReal gedge;
        if (((i == mesh->xstart - 1) and mesh->firstX()) or
            ((i == mesh->xend) and mesh->lastX())) {
          // Mid-point average boundary value of 'g'
          gedge = 0.5 * (g(i + 1, j, k) + g(i, j, k));
        } else if (gradient > 0) {
          // Flux is from (i+1) to (i)
          // Reconstruct `g` at left of (i+1, j, k)

          Stencil1D sg;
          sg.m = g(i, j, k);
          sg.c = g(i + 1, j, k);
          sg.p = g(i + 2, j, k);
          cellboundary(sg); // Calculate sg.R and sg.L

          gedge = sg.L;
        } else {
          // Flux is from (i) to (i+1)
          // Reconstruct `g` at right of (i, j, k)

          Stencil1D sg;
          sg.m = g(i - 1, j, k);
          sg.c = g(i, j, k);
          sg.p = g(i + 1, j, k);
          cellboundary(sg); // Calculate sg.R and sg.L

          gedge = sg.R;
        }

        // Flux across cell edge
        const BoutReal fout = gradient * aedge * gedge
                              * (coord->J(i, j) * coord->g11(i, j)
                                 + coord->J(i + 1, j) * coord->g11(i + 1, j))
                              / (coord->dx(i, j) + coord->dx(i + 1, j));

        result(i, j, k) += fout / (coord->dx(i, j) * coord->J(i, j));
        result(i + 1, j, k) -= fout / (coord->dx(i + 1, j) * coord->J(i + 1, j));
      }
    }
  }
  
  // Y and Z fluxes require Y derivatives

  // Fields containing values along the magnetic field
  Field3D fup(mesh), fdown(mesh);
  Field3D aup(mesh), adown(mesh);
  Field3D gup(mesh), gdown(mesh);

  // Values on this y slice (centre).
  // This is needed because toFieldAligned may modify the field
  Field3D ac = a;
  Field3D gc = g;
  Field3D fc = f;

  // Result of the Y and Z fluxes
  Field3D yzresult(mesh);
  yzresult.allocate();

  if (f.hasParallelSlices() && a.hasParallelSlices() && g.hasParallelSlices()) {
    // All inputs have yup and ydown

    fup = f.yup();
    fdown = f.ydown();

    aup = a.yup();
    adown = a.ydown();

    gup = g.yup();
    gdown = g.ydown();
  } else {
    // At least one input doesn't have yup/ydown fields.
    // Need to shift to/from field aligned coordinates

    fup = fdown = fc = toFieldAligned(f);
    aup = adown = ac = toFieldAligned(a);
    gup = gdown = gc = toFieldAligned(g);
    yzresult.setDirectionY(YDirectionType::Aligned);
  }

  // Y flux

  for (int i = mesh->xstart; i <= mesh->xend; i++) {
    for (int j = mesh->ystart; j <= mesh->yend; j++) {

      BoutReal coef_u =
          0.5
          * (coord->g_23(i, j) / SQ(coord->J(i, j) * coord->Bxy(i, j))
             + coord->g_23(i, j + 1) / SQ(coord->J(i, j + 1) * coord->Bxy(i, j + 1)));

      BoutReal coef_d =
          0.5
          * (coord->g_23(i, j) / SQ(coord->J(i, j) * coord->Bxy(i, j))
             + coord->g_23(i, j - 1) / SQ(coord->J(i, j - 1) * coord->Bxy(i, j - 1)));

      for (int k = 0; k < mesh->LocalNz; k++) {
        // Calculate flux between j and j+1
        int kp = (k + 1) % mesh->LocalNz;
        int km = (k - 1 + mesh->LocalNz) % mesh->LocalNz;

        // Calculate Z derivative at y boundary
        BoutReal dfdz =
            0.25 * (fc(i, j, kp) - fc(i, j, km) + fup(i, j + 1, kp) - fup(i, j + 1, km))
            / coord->dz(i, j);

        // Y derivative
        BoutReal dfdy = 2. * (fup(i, j + 1, k) - fc(i, j, k))
                        / (coord->dy(i, j + 1) + coord->dy(i, j));

        BoutReal aedge = 0.5 * (ac(i, j, k) + aup(i, j + 1, k));
        BoutReal gedge;
        if ((j == mesh->yend) and mesh->lastY(i)) {
          // Midpoint boundary value
          gedge = 0.5 * (gc(i, j, k) + gup(i, j + 1, k));
        } else if (dfdy > 0) {
          // Flux from (j+1) to (j)
          gedge = gup(i, j + 1, k);
        } else {
          // Flux from (j) to (j+1)
          gedge = gc(i, j, k);
        }

        BoutReal fout = aedge * gedge * 0.5
                        * (coord->J(i, j) * coord->g23(i, j)
                           + coord->J(i, j + 1) * coord->g23(i, j + 1))
                        * (dfdz - coef_u * dfdy);

        yzresult(i, j, k) = fout / (coord->dy(i, j) * coord->J(i, j));

        // Calculate flux between j and j-1
        dfdz = 0.25
               * (fc(i, j, kp) - fc(i, j, km) + fdown(i, j - 1, kp) - fdown(i, j - 1, km))
               / coord->dz(i, j);

        dfdy = 2. * (fc(i, j, k) - fdown(i, j - 1, k))
               / (coord->dy(i, j) + coord->dy(i, j - 1));

        aedge = 0.5 * (ac(i, j, k) + adown(i, j - 1, k));
        if ((j == mesh->ystart) and mesh->firstY(i)) {
          gedge = 0.5 * (gc(i, j, k) + gdown(i, j - 1, k));
        } else if (dfdy > 0) {
          gedge = gc(i, j, k);
        } else {
          gedge = gdown(i, j - 1, k);
        }

        fout = aedge * gedge * 0.5
               * (coord->J(i, j) * coord->g23(i, j)
                  + coord->J(i, j - 1) * coord->g23(i, j - 1))
               * (dfdz - coef_d * dfdy);

        yzresult(i, j, k) -= fout / (coord->dy(i, j) * coord->J(i, j));
      }
    }
  }

  // Z flux
  // Easier since all metrics constant in Z

  for (int i = mesh->xstart; i <= mesh->xend; i++) {
    for (int j = mesh->ystart; j <= mesh->yend; j++) {
      // Coefficient in front of df/dy term
      BoutReal coef = coord->g_23(i, j)
                      / (coord->dy(i, j + 1) + 2. * coord->dy(i, j) + coord->dy(i, j - 1))
                      / SQ(coord->J(i, j) * coord->Bxy(i, j));

      for (int k = 0; k < mesh->LocalNz; k++) {
        // Calculate flux between k and k+1
        int kp = (k + 1) % mesh->LocalNz;

        BoutReal gradient =
            // df/dz
            (fc(i, j, kp) - fc(i, j, k)) / coord->dz(i, j)

            // - g_yz * df/dy / SQ(J*B)
            - coef
                  * (fup(i, j + 1, k) + fup(i, j + 1, kp) - fdown(i, j - 1, k)
                     - fdown(i, j - 1, kp));

        BoutReal fout = gradient * 0.5*(ac(i,j,kp) + ac(i,j,k)) *
          ((gradient > 0) ? gc(i, j, kp) : gc(i, j, k));

        yzresult(i, j, k) += fout / coord->dz(i, j);
        yzresult(i, j, kp) -= fout / coord->dz(i, j);
      }
    }
  }
  // Check if we need to transform back
  if (f.hasParallelSlices() && a.hasParallelSlices()) {
    result += yzresult;
  } else {
    result += fromFieldAligned(yzresult);
  }

  return result;
}

} // namespace FV

<<<<<<< HEAD
namespace FCI {

class dagp_fv {
public:
  Field3D operator()(const Field3D& a, const Field3D& f, Field3D& low_xlow,
                     Field3D& flow_zlow, bool upwinding);
  Field3D operator()(const Field3D& a, const Field3D& f, bool upwinding);
  dagp_fv(Mesh &mesh);
  dagp_fv &operator*=(BoutReal fac) {
    volume /= fac * fac;
    return *this;
  }
  dagp_fv &operator/=(BoutReal fac) { return operator*=(1 / fac); }

private:
  template <bool extra, bool upwinding>
  Field3D operator()(const Field3D& a, const Field3D& f, Field3D* low_xlow,
                     Field3D* flow_zlow);
  Field3D fac_XX;
  Field3D fac_XZ;
  Field3D fac_ZX;
  Field3D fac_ZZ;
  Field3D volume;
  template <bool upwinding>
  BoutReal xflux(const Field3D& a, const Field3D& f, const Ind3D& i);
  template <bool upwinding>
  BoutReal zflux(const Field3D& a, const Field3D& f, const Ind3D& i);
};

std::shared_ptr<dagp_fv>
getDagp_fv(Options& alloptions, Mesh* mesh);
}


#endif //  __DIV_OPS_H__
=======
#endif //  DIV_OPS_H
>>>>>>> cf9589dd
<|MERGE_RESOLUTION|>--- conflicted
+++ resolved
@@ -26,13 +26,10 @@
 #ifndef DIV_OPS_H
 #define DIV_OPS_H
 
+#include <bout/difops.hxx>
 #include <bout/field3d.hxx>
 #include <bout/fv_ops.hxx>
-<<<<<<< HEAD
-#include <bout/difops.hxx>
-=======
 #include <bout/vector3d.hxx>
->>>>>>> cf9589dd
 
 /*!
  * Diffusion in index space
@@ -71,9 +68,16 @@
 /// Same but with upwinding
 /// WARNING: Causes checkerboarding in neutral_mixed integrated test
 const Field3D Div_a_Grad_perp_upwind(const Field3D& a, const Field3D& f);
-<<<<<<< HEAD
-/// Version of function that returns flows
-const Field3D Div_a_Grad_perp_upwind_flows(const Field3D& a, const Field3D& f, Field3D& flux_xlow, Field3D& flux_ylow);
+
+/// Same but with upwinding and flows
+/// WARNING: Causes checkerboarding in neutral_mixed integrated test
+const Field3D Div_a_Grad_perp_upwind_flows(const Field3D& a, const Field3D& f,
+                                           Field3D& flux_xlow, Field3D& flux_ylow);
+
+/// Version with energy flow diagnostic
+const Field3D Div_par_K_Grad_par_mod(const Field3D& k, const Field3D& f, Field3D& flow_ylow,
+                                     bool bndry_flux = true);
+
 /*!
  * Div ( a Grad_perp(f) ) -- ∇⊥ ( a ⋅ ∇⊥ f) -- Vorticity
  *
@@ -82,17 +86,6 @@
  * i.e. X-Y, X-Z and Y-Z coordinates can all be non-orthogonal.
  */
 const Field3D Div_a_Grad_perp_nonorthog(const Field3D& a, const Field3D& x);
-
-=======
-/// Same but with upwinding and flows
-/// WARNING: Causes checkerboarding in neutral_mixed integrated test
-const Field3D Div_a_Grad_perp_upwind_flows(const Field3D& a, const Field3D& f,
-                                           Field3D& flux_xlow, Field3D& flux_ylow);
-
-/// Version with energy flow diagnostic
-const Field3D Div_par_K_Grad_par_mod(const Field3D& k, const Field3D& f, Field3D& flow_ylow,
-                                     bool bndry_flux = true);
->>>>>>> cf9589dd
 
 namespace FV {
 
@@ -995,7 +988,6 @@
 
 } // namespace FV
 
-<<<<<<< HEAD
 namespace FCI {
 
 class dagp_fv {
@@ -1030,7 +1022,4 @@
 }
 
 
-#endif //  __DIV_OPS_H__
-=======
-#endif //  DIV_OPS_H
->>>>>>> cf9589dd
+#endif //  DIV_OPS_H