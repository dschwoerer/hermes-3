#pragma once
#ifndef EVOLVE_PRESSURE_H
#define EVOLVE_PRESSURE_H

#include <bout/field3d.hxx>
<<<<<<< HEAD
#include <bout/yboundary_regions.hxx>

=======
#include "../include/hermes_utils.hxx"
>>>>>>> cf9589dd
#include "component.hxx"

/// Evolves species pressure in time
///
/// # Mesh inputs
///
/// P<name>_src   A source of pressure, in Pascals per second
///               This can be over-ridden by the `source` option setting.
///
struct EvolvePressure : public Component {
  ///
  /// # Inputs
  ///
  /// - <name>
  ///   - bndry_flux           Allow flows through radial boundaries? Default is true
  ///   - density_floor        Minimum density floor. Default 1e-5 normalised units.
  ///   - diagnose             Output additional diagnostic fields?
  ///   - evolve_log           Evolve logarithm of pressure? Default is false
  ///   - hyper_z              Hyper-diffusion in Z
  ///   - kappa_coefficient    Heat conduction constant. Default is 3.16 for electrons, 3.9 otherwise
  ///   - kappa_limit_alpha    Flux limiter, off by default.
  ///   - poloidal_flows       Include poloidal ExB flows? Default is true
  ///   - precon               Enable preconditioner? Note: solver may not use it even if enabled.
  ///   - p_div_v              Use p * Div(v) form? Default is v * Grad(p) form
  ///   - thermal_conduction   Include parallel heat conduction? Default is true
  ///
  /// - P<name>  e.g. "Pe", "Pd+"
  ///   - source     Source of pressure [Pa / s].
  ///                NOTE: This overrides mesh input P<name>_src
  ///   - source_only_in_core         Zero the source outside the closed field-line region?
  ///   - neumann_boundary_average_z  Apply Neumann boundaries with Z average?
  ///
  EvolvePressure(std::string name, Options& options, Solver* solver);

  /// Inputs
  /// - species
  ///   - <name>
  ///     - density
  ///
  /// Sets
  /// - species
  ///   - <name>
  ///     - pressure
  ///     - temperature   Requires density
  ///
  void transform(Options& state) override;

  ///
  /// Optional inputs
  ///
  /// - species
  ///   - <name>
  ///     - velocity. Must have sound_speed or temperature
  ///     - energy_source
  ///     - collision_rate  (needed if thermal_conduction on)
  /// - fields
  ///   - phi      Electrostatic potential -> ExB drift
  ///
  void finally(const Options& state) override;

  void outputVars(Options& state) override;

  /// Preconditioner
  ///
  void precon(const Options &UNUSED(state), BoutReal gamma) override;
private:
  std::string name; ///< Short name of the species e.g. h+

  Field3D P;    ///< Pressure (normalised)
  Field3D T, N; ///< Temperature, density

  bool bndry_flux;
  bool neumann_boundary_average_z; ///< Apply neumann boundary with Z average?
  bool poloidal_flows;
  bool thermal_conduction;    ///< Include thermal conduction?
  BoutReal kappa_coefficient; ///< Leading numerical coefficient in parallel heat flux calculation
  BoutReal kappa_limit_alpha; ///< Flux limit if >0

  bool p_div_v; ///< Use p*Div(v) form? False -> v * Grad(p)

  bool evolve_log; ///< Evolve logarithm of P?
  Field3D logP;    ///< Natural logarithm of P

  BoutReal density_floor; ///< Minimum density for calculating T
  bool low_n_diffuse_perp; ///< Cross-field diffusion at low density?
  BoutReal temperature_floor; ///< Low temperature scale for low_T_diffuse_perp
  bool low_T_diffuse_perp; ///< Add cross-field diffusion at low temperature?
  BoutReal pressure_floor; ///< When non-zero pressure is needed
  bool low_p_diffuse_perp; ///< Add artificial cross-field diffusion at low electron pressure?

  Field3D kappa_par; ///< Parallel heat conduction coefficient

  Field3D source, final_source; ///< External pressure source
  Field3D Sp;     ///< Total pressure source
  FieldGeneratorPtr source_prefactor_function;

  BoutReal hyper_z; ///< Hyper-diffusion
  BoutReal hyper_z_T; ///< 4th-order dissipation in T

  bool diagnose; ///< Output additional diagnostics?
  bool enable_precon; ///< Enable preconditioner?
  BoutReal source_normalisation; ///< Normalisation factor [Pa/s]
  BoutReal time_normalisation; ///< Normalisation factor [s]
  bool source_time_dependent; ///< Is the input source time dependent?
  Field3D flow_xlow, flow_ylow; ///< Energy flow diagnostics
<<<<<<< HEAD

  YBoundary yboundary;
=======
  Field3D flow_ylow_conduction; ///< Conduction energy flow diagnostics
  Field3D flow_ylow_kinetic;    ///< Parallel flow of kinetic energy

  bool numerical_viscous_heating; ///< Include heating due to numerical viscosity?
  bool fix_momentum_boundary_flux; ///< Fix momentum flux to boundary condition?
  Field3D Sp_nvh; ///< Pressure source due to artificial viscosity
>>>>>>> cf9589dd
};

namespace {
RegisterComponent<EvolvePressure> registercomponentevolvepressure("evolve_pressure");
}

#endif // EVOLVE_PRESSURE_H<|MERGE_RESOLUTION|>--- conflicted
+++ resolved
@@ -3,12 +3,9 @@
 #define EVOLVE_PRESSURE_H
 
 #include <bout/field3d.hxx>
-<<<<<<< HEAD
 #include <bout/yboundary_regions.hxx>
 
-=======
 #include "../include/hermes_utils.hxx"
->>>>>>> cf9589dd
 #include "component.hxx"
 
 /// Evolves species pressure in time
@@ -114,17 +111,14 @@
   BoutReal time_normalisation; ///< Normalisation factor [s]
   bool source_time_dependent; ///< Is the input source time dependent?
   Field3D flow_xlow, flow_ylow; ///< Energy flow diagnostics
-<<<<<<< HEAD
 
   YBoundary yboundary;
-=======
   Field3D flow_ylow_conduction; ///< Conduction energy flow diagnostics
   Field3D flow_ylow_kinetic;    ///< Parallel flow of kinetic energy
 
   bool numerical_viscous_heating; ///< Include heating due to numerical viscosity?
   bool fix_momentum_boundary_flux; ///< Fix momentum flux to boundary condition?
   Field3D Sp_nvh; ///< Pressure source due to artificial viscosity
->>>>>>> cf9589dd
 };
 
 namespace {
