--- conflicted
+++ resolved
@@ -2,11 +2,7 @@
 #ifndef VORTICITY_H
 #define VORTICITY_H
 
-<<<<<<< HEAD
 #include <bout/vectormetric.hxx>
-=======
-#include <bout/vector2d.hxx>
->>>>>>> 0af08904
 
 #include "component.hxx"
 
